use std::time::Duration;

use futures_util::StreamExt;
use rdkafka::{
    consumer::{Consumer, StreamConsumer},
    producer::{FutureProducer, FutureRecord},
    ClientConfig, Message,
};

use crate::err::KafkaException;

pub fn run_consumer(
    brokers: &str,
    group_id: &str,
    topic: &str,
) -> Result<KafkaConsumer, rdkafka::error::KafkaError> {
    let group_id = if group_id.is_empty() {
        "lightflus"
    } else {
        group_id
    };

    let consumer_result: Result<StreamConsumer, rdkafka::error::KafkaError> = ClientConfig::new()
        .set("group.id", group_id)
        .set("bootstrap.servers", brokers)
        .set("enable.partition.eof", "false")
        .set("session.timeout.ms", "6000")
        .set("enable.auto.commit", "true")
        .set("auto.offset.reset", "beginning")
        .create();
    consumer_result.and_then(|consumer| {
        consumer
            .subscribe(&[topic])
            .map(|_| KafkaConsumer::new(consumer))
    })
}

pub fn run_producer(
    brokers: &str,
    topic: &str,
    group: &str,
    partition: i32,
) -> Result<KafkaProducer, rdkafka::error::KafkaError> {
    ClientConfig::new()
        .set("group.id", group)
        .set("bootstrap.servers", brokers)
        .set("message.timeout.ms", "3000")
        .create()
        .and_then(|producer| {
            Ok(KafkaProducer {
                producer,
                topic: topic.to_string(),
                partition,
            })
        })
}

#[derive(Clone)]
pub struct KafkaProducer {
    producer: FutureProducer,
    topic: String,
    partition: i32,
}

impl KafkaProducer {
    pub fn send(&self, key: &[u8], payload: &[u8]) -> Result<(), KafkaException> {
        if payload.is_empty() {
            Ok(())
        } else {
            futures_executor::block_on(async {
                let record = FutureRecord::to(self.topic.as_str())
                    .partition(self.partition)
                    .payload(payload)
                    .key(key);
                self.producer
                    .send(record, Duration::from_secs(3))
                    .await
                    .map(|(partition, offset)| {
                        tracing::debug!(
                            "send message to partition {} with offset {}",
                            partition,
                            offset
                        )
                    })
                    .map_err(|err| KafkaException { err: err.0 })
            })
        }
    }

    pub fn close(&mut self) {
        self.topic.clear();
        drop(self.partition);
    }
}

pub struct KafkaConsumer {
    consumer: StreamConsumer,
}

#[derive(Clone)]
pub struct KafkaMessage {
    pub key: Vec<u8>,
    pub payload: Vec<u8>,
    pub timestamp: Option<i64>,
}

impl KafkaConsumer {
    pub fn new(consumer: StreamConsumer) -> Self {
        Self { consumer }
    }

    pub async fn fetch<M, F: FnMut(KafkaMessage) -> M>(&self, mut processor: F) -> Option<M> {
        self.consumer
            .stream()
            .next()
            .await
            .and_then(|msg| match msg {
                Ok(msg) => {
                    let msg = msg.detach();
                    msg.payload().map(|payload| {
                        let key = msg.key().map(|key| key.to_vec()).unwrap_or_default();
                        processor(KafkaMessage {
                            key,
                            payload: payload.to_vec(),
<<<<<<< HEAD
=======
                            timestamp: msg.timestamp().to_millis(),
>>>>>>> a00a1a12
                        })
                    })
                }
                Err(err) => {
                    tracing::error!("fail to fetch data from kafka: {}", err);
                    None
                }
            })
    }

    pub fn unsubscribe(&self) {
        self.consumer.unsubscribe();
    }
}<|MERGE_RESOLUTION|>--- conflicted
+++ resolved
@@ -122,10 +122,7 @@
                         processor(KafkaMessage {
                             key,
                             payload: payload.to_vec(),
-<<<<<<< HEAD
-=======
                             timestamp: msg.timestamp().to_millis(),
->>>>>>> a00a1a12
                         })
                     })
                 }
