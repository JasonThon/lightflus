use crate::dataflow::{DataflowTask, KeyedWindow, WindowAssignerImpl};
use crate::err::{ErrorKind::RemoteSinkFailed, SinkException};
use crate::state::{new_state_mgt, StateManager};
use crate::v8_runtime::RuntimeEngine;
use crate::{EventReceiver, EventSender, DEFAULT_CHANNEL_SIZE};

use async_trait::async_trait;
use common::collections::lang;
use common::db::MysqlConn;
use common::event::{LocalEvent, SinkableMessage, SinkableMessageImpl};
use common::kafka::{run_consumer, run_producer, KafkaConsumer, KafkaMessage, KafkaProducer};

use common::redis::RedisClient;
use common::types::{ExecutorId, SinkId, SourceId, TypedValue};
use common::utils::{self, get_env};
use prost::Message;
use prost_types::Timestamp;

use proto::common::{sink, source, DataflowMeta, KafkaDesc, MysqlDesc, OperatorInfo, RedisDesc};
use proto::common::{Entry, KeyedDataEvent};
use proto::common::{HostAddr, ResourceId};
use proto::worker::task_worker_api_client::TaskWorkerApiClient;
use proto::worker::{DispatchDataEventStatusEnum, DispatchDataEventsRequest, StopDataflowRequest};

<<<<<<< HEAD
use std::collections::BTreeMap;
=======
use std::collections::{BTreeMap, VecDeque};
>>>>>>> a00a1a12
use std::rc::Rc;

use rayon::prelude::*;
use std::sync::Arc;
use std::time::{Duration, SystemTime};
use std::vec;

#[derive(Clone, Debug, PartialEq)]
pub struct DataflowContext {
    pub job_id: ResourceId,
    pub meta: Vec<DataflowMeta>,
    pub nodes: BTreeMap<ExecutorId, OperatorInfo>,
}

impl DataflowContext {
    pub fn new(
        job_id: ResourceId,
        meta: Vec<DataflowMeta>,
        nodes: BTreeMap<ExecutorId, OperatorInfo>,
    ) -> DataflowContext {
        DataflowContext {
            job_id,
            meta,
            nodes,
        }
    }

    fn create_source_sink(&self, source_sink_manager: &mut SourceSinkManger, executor_id: u32) {
        let operator_info = self.nodes.get(&executor_id);
        let remote_node = operator_info.filter(|operator| utils::is_remote_operator(*operator));
        let external_source = operator_info.filter(|operator| (*operator).has_source());
        let external_sink = operator_info.filter(|operator| (*operator).has_sink());

        if remote_node.is_some() {
            remote_node.iter().for_each(|operator| {
                source_sink_manager.create_remote_sink(&executor_id, *operator);
                source_sink_manager.create_empty_source(&executor_id)
            })
        } else if external_source.is_some() {
            external_source.iter().for_each(|operator| {
                source_sink_manager.create_external_source(&executor_id, *operator);
                source_sink_manager.create_empty_sink(&executor_id)
            })
        } else if external_sink.is_some() {
            external_sink.iter().for_each(|operator| {
                source_sink_manager.create_external_sink(&executor_id, *operator);
                source_sink_manager.create_empty_source(&executor_id)
            })
        } else {
            source_sink_manager.create_local(&executor_id)
        }
    }

    pub fn create_executors(&self) -> Vec<ExecutorImpl> {
        let ref mut source_sink_manager = SourceSinkManger::new(&self.job_id);
        let mut meta_map = BTreeMap::new();
        self.meta.iter().for_each(|meta| {
            meta_map.insert(meta.center, meta.neighbors.clone());

            self.create_source_sink(source_sink_manager, meta.center as ExecutorId);

            meta.neighbors.iter().for_each(|node_id| {
                let executor_id = *node_id as ExecutorId;
                self.create_source_sink(source_sink_manager, executor_id);
            })
        });

        let mut executors = vec![];

        self.meta.iter().for_each(|meta| {
            executors.push(ExecutorImpl::with_source_and_sink_config(
                &self.job_id,
                meta.center as ExecutorId,
                source_sink_manager.get_sinks_by_ids(meta.neighbors.clone()),
                source_sink_manager
                    .get_source_by_id(meta.center.clone())
                    .unwrap(),
                self.nodes.get(&meta.center).unwrap().clone(),
            ));

            meta.neighbors.iter().for_each(|id| {
                if !meta_map.contains_key(id) {
                    let neighbors = meta_map
                        .get(id)
                        .map(|slice| (*slice).to_vec())
                        .unwrap_or(vec![]);
                    executors.push(ExecutorImpl::with_source_and_sink_config(
                        &self.job_id,
                        *id as ExecutorId,
                        source_sink_manager.get_sinks_by_ids(neighbors),
                        source_sink_manager.get_source_by_id(*id).unwrap(),
                        self.nodes.get(id).unwrap().clone(),
                    ))
                }
            })
        });
        executors
    }

    pub fn validate(&self) -> bool {
        return true;
    }
}

pub trait Executor {
    fn run(&mut self);
    fn as_sinkable(&self) -> SinkImpl;
    fn close(&mut self);
}

pub struct LocalExecutor {
    pub job_id: ResourceId,
    pub executor_id: ExecutorId,
    pub(crate) operator: OperatorInfo,

    sinks: Vec<SinkImpl>,
    source: SourceImpl,
}

impl LocalExecutor {
    pub fn with_source_and_sink(
        job_id: &ResourceId,
        executor_id: ExecutorId,
        sinks: Vec<SinkImpl>,
        source: SourceImpl,
        operator: OperatorInfo,
    ) -> Self {
        Self {
            job_id: job_id.clone(),
            executor_id,
            operator,
            source,
            sinks,
        }
    }

    fn process_single_event<'s, 'i, S: StateManager>(
        &self,
        task: &DataflowTask<'s, 'i, S>,
        event: &KeyedDataEvent,
    ) {
        use LocalEvent::KeyedDataStreamEvent;
        use SinkableMessageImpl::LocalMessage;

        match task.process(event) {
            Ok(results) => results.iter().for_each(|event| {
                let after_process = KeyedDataStreamEvent(event.clone());
                self.sinks.par_iter().for_each(|sink| {
                    let result =
                        futures_executor::block_on(sink.sink(LocalMessage(after_process.clone())));
                    match result {
                        Ok(_) => {}
                        Err(err) => {
                            tracing::error!("sink to node {} failed: {:?}", sink.sink_id(), err)
                        }
                    }
                });
            }),
            Err(err) => {
                tracing::error!("process msg failed: {:?}", err);
                // TODO fault tolerance
            }
        }
    }
}

impl Executor for LocalExecutor {
    fn run(&mut self) {
        use LocalEvent::KeyedDataStreamEvent;
        use SinkableMessageImpl::LocalMessage;
        let isolate = &mut v8::Isolate::new(Default::default());
        let scope = &mut v8::HandleScope::new(isolate);
        let task = DataflowTask::new(&self.operator, new_state_mgt(&self.job_id), scope);
        loop {
            while let Some(msg) = self.source.fetch_msg() {
                match &msg {
                    LocalMessage(message) => match message {
                        KeyedDataStreamEvent(e) => {
                            if self.operator.has_source() || self.operator.has_sink() {
                                self.sinks.par_iter().for_each(|sink| {
                                    let _ = futures_executor::block_on(sink.sink(msg.clone()));
                                });
                            } else {
                                match task.process(e) {
                                    Ok(results) => results.iter().for_each(|event| {
                                        let after_process = KeyedDataStreamEvent(event.clone());
                                        self.sinks.par_iter().for_each(|sink| {
                                            let result = futures_executor::block_on(
                                                sink.sink(LocalMessage(after_process.clone())),
                                            );
                                            match result {
                                                Ok(_) => {}
                                                Err(err) => tracing::error!(
                                                    "sink to node {} failed: {:?}",
                                                    sink.sink_id(),
                                                    err
                                                ),
                                            }
                                        });
                                    }),
                                    Err(err) => {
                                        tracing::error!("process msg failed: {:?}", err);
                                        // TODO fault tolerance
                                    }
                                }
                            }
                        }
                        LocalEvent::Terminate { job_id, to } => {
                            tracing::info!("stopping {:?} at node id {}", job_id, to);

                            // gracefully close
                            self.close();
                            return;
                        }
                    },
<<<<<<< HEAD
=======
                }
            }
        }
    }

    fn as_sinkable(&self) -> SinkImpl {
        SinkImpl::Local(LocalSink {
            sender: self.source.create_msg_sender(),
            sink_id: self.executor_id as u32,
        })
    }

    fn close(&mut self) {
        self.job_id.clear();
        self.operator.clear();
        drop(self.executor_id);
        self.sinks.iter_mut().for_each(|sink| sink.close_sink());
        self.sinks.clear();
        self.source.close()
    }
}

pub struct WindowExecutor {
    pub job_id: ResourceId,
    source: SourceImpl,
    executor_id: ExecutorId,
    sinks: Vec<SinkImpl>,
    assigner: WindowAssignerImpl,
    windows: VecDeque<KeyedWindow>,
}

impl WindowExecutor {
    fn with_source_and_sink(
        job_id: &ResourceId,
        executor_id: u32,
        sinks: Vec<SinkImpl>,
        source: SourceImpl,
        operator: OperatorInfo,
    ) -> Self {
        let assigner = WindowAssignerImpl::new(&operator);

        Self {
            job_id: job_id.clone(),
            source,
            executor_id,
            sinks,
            assigner,
            windows: Default::default(),
        }
    }
}

impl Executor for WindowExecutor {
    fn run(&mut self) {
        futures_executor::block_on(async {
            loop {
                tokio::select! {
                    biased;
                    _ = self.assigner.trigger() => {
                        let ref mut merged_windows = self.assigner.group_by_key_and_window(&mut self.windows);
                        self.windows.clear();
                        merged_windows.into_par_iter().for_each(|keyed_window| {
                            let event = keyed_window.as_event();
                            self.sinks.par_iter().for_each(|sink| {
                                match futures_executor::block_on(sink.sink(SinkableMessageImpl::LocalMessage(
                                    LocalEvent::KeyedDataStreamEvent(event.clone()),
                                ))) {
                                    Ok(_) => {}
                                    Err(err) => tracing::error!("sink message failed: {:?}", err),
                                }
                            })
                        });
                    },

                    Some(msg) = async { self.source.fetch_msg() } => {
                    match msg {
                        SinkableMessageImpl::LocalMessage(event) => match event {
                            LocalEvent::Terminate { job_id, to } => return,
                            LocalEvent::KeyedDataStreamEvent(keyed_event) => {
                                let windows = self.assigner.assign_windows(&keyed_event);
                                self.windows.extend(windows);
                            },
                        },
                    }
                   },
>>>>>>> a00a1a12
                }
            }
        }
    }

    fn as_sinkable(&self) -> SinkImpl {
        SinkImpl::Local(LocalSink {
            sender: self.source.create_msg_sender(),
            sink_id: self.executor_id as u32,
        })
    }

    fn close(&mut self) {
<<<<<<< HEAD
        self.job_id.clear();
        self.operator.clear();
        drop(self.executor_id);
        self.sinks.iter_mut().for_each(|sink| sink.close_sink());
        self.sinks.clear();
        self.source.close()
=======
        todo!()
>>>>>>> a00a1a12
    }
}

pub enum ExecutorImpl {
    Local(LocalExecutor),
    Window(WindowExecutor),
}

<<<<<<< HEAD
unsafe impl Send for ExecutorImpl {}
unsafe impl Sync for ExecutorImpl {}
=======
unsafe impl Sync for ExecutorImpl {}
unsafe impl Send for ExecutorImpl {}
>>>>>>> a00a1a12

impl ExecutorImpl {
    pub fn run(self) {
        match self {
            ExecutorImpl::Local(mut exec) => exec.run(),
<<<<<<< HEAD
=======
            ExecutorImpl::Window(mut exec) => exec.run(),
>>>>>>> a00a1a12
        }
    }

    pub fn as_sinkable(&self) -> SinkImpl {
        match self {
            ExecutorImpl::Local(exec) => exec.as_sinkable(),
            ExecutorImpl::Window(exec) => exec.as_sinkable(),
        }
    }

    fn with_source_and_sink_config(
        job_id: &ResourceId,
        executor_id: ExecutorId,
        sinks: Vec<SinkImpl>,
        source: SourceImpl,
        operator: OperatorInfo,
    ) -> Self {
        if operator.has_window() {
            Self::Window(WindowExecutor::with_source_and_sink(
                job_id,
                executor_id,
                sinks,
                source,
                operator,
            ))
        } else {
            Self::Local(LocalExecutor::with_source_and_sink(
                job_id,
                executor_id,
                sinks,
                source,
                operator,
            ))
        }
    }
}

/*
Source Interface. Each Source should implement it
 */
pub trait Source {
    /**
     * Fetch next message
     * It may block currrent thread
     */
    fn fetch_msg(&mut self) -> Option<SinkableMessageImpl>;
    fn source_id(&self) -> SourceId;
    fn close_source(&mut self);
}

pub struct SourceSinkManger {
    job_id: ResourceId,
    sources: BTreeMap<SourceId, SourceImpl>,
    sinks: BTreeMap<SinkId, SinkImpl>,
}

impl SourceSinkManger {
    pub(crate) fn get_source_by_id(&self, source_id: SourceId) -> Option<SourceImpl> {
        self.sources.get(&source_id).map(|s| s.clone())
    }

    pub(crate) fn get_sinks_by_ids(&self, sink_ids: Vec<SinkId>) -> Vec<SinkImpl> {
        self.sinks
            .iter()
            .filter(|entry| lang::any_match(&sink_ids, |id| id == entry.0))
            .map(|entry| entry.1.clone())
            .collect()
    }

    /*
    call this method will create local sink and inner source simultaneously
     */
    pub(crate) fn create_local(&mut self, executor_id: &ExecutorId) {
        if self.sources.contains_key(executor_id) {
            return;
        }
        let channel_size = get_env("CHANNEL_SIZE")
            .and_then(|size| size.parse::<usize>().ok())
            .unwrap_or(DEFAULT_CHANNEL_SIZE);
        let (tx, rx) = tokio::sync::mpsc::channel(channel_size);
        let recv = Rc::new(rx);
        let source = LocalSource {
            recv,
            source_id: executor_id.clone(),
            tx: tx.clone(),
        };

        self.sources.insert(*executor_id, SourceImpl::Local(source));
        self.sinks.insert(
            *executor_id,
            SinkImpl::Local(LocalSink {
                sender: tx,
                sink_id: *executor_id,
            }),
        );
    }

    pub(crate) fn create_remote_sink(&mut self, executor_id: &ExecutorId, info: &OperatorInfo) {
        if self.sinks.contains_key(executor_id) {
            return;
        }
        self.sinks.insert(
            *executor_id,
            SinkImpl::Remote(RemoteSink {
                sink_id: *executor_id,
                host_addr: info.get_host_addr(),
            }),
        );
    }

    pub(crate) fn create_external_source(
        &mut self,
        executor_id: &ExecutorId,
        operator: &OperatorInfo,
    ) {
        if self.sources.contains_key(executor_id) {
            return;
        }
        operator
            .get_source()
            .desc
            .iter()
            .for_each(|desc| match desc {
                source::Desc::Kafka(conf) => {
                    let (tx, rx) = tokio::sync::mpsc::channel(1);
                    self.sources.insert(
                        *executor_id,
                        SourceImpl::Kafka(
                            Kafka::with_source_config(&self.job_id, *executor_id, conf),
                            tx,
                            Rc::new(rx),
                        ),
                    );
                }
            })
    }

    fn create_external_sink(&mut self, executor_id: &ExecutorId, operator: &OperatorInfo) {
        if self.sinks.contains_key(executor_id) {
            return;
        }
        operator.get_sink().desc.iter().for_each(|desc| match desc {
            sink::Desc::Kafka(kafka) => {
                self.sinks.insert(
                    *executor_id,
                    SinkImpl::Kafka(Kafka::with_sink_config(&self.job_id, *executor_id, kafka)),
                );
            }
            sink::Desc::Mysql(mysql) => {
                self.sinks.insert(
                    *executor_id,
                    SinkImpl::Mysql(Mysql::with_config(*executor_id, mysql)),
                );
            }
            sink::Desc::Redis(redis) => {
                self.sinks.insert(
                    *executor_id,
                    SinkImpl::Redis(Redis::with_config(*executor_id, redis)),
                );
            }
        });
    }

    fn create_empty_source(&mut self, executor_id: &u32) {
        let (tx, rx) = tokio::sync::mpsc::channel(1);
        self.sources.insert(
            *executor_id,
            SourceImpl::Empty(*executor_id, tx, Rc::new(rx)),
        );
    }

    fn create_empty_sink(&mut self, executor_id: &u32) {
        self.sinks
            .insert(*executor_id, SinkImpl::Empty(*executor_id));
    }
}

impl SourceSinkManger {
    fn new(job_id: &ResourceId) -> SourceSinkManger {
        SourceSinkManger {
            sources: Default::default(),
            sinks: Default::default(),
            job_id: job_id.clone(),
        }
    }
}

#[async_trait]
pub trait Sink {
    fn sink_id(&self) -> SinkId;
    async fn sink(
        &self,
        msg: SinkableMessageImpl,
    ) -> Result<DispatchDataEventStatusEnum, SinkException>;
    fn close_sink(&mut self);
}

#[derive(Clone)]
pub struct LocalSink {
    pub(crate) sender: EventSender<SinkableMessageImpl>,
    pub(crate) sink_id: SinkId,
}

#[async_trait]
impl Sink for LocalSink {
    fn sink_id(&self) -> SinkId {
        self.sink_id
    }

    async fn sink(
        &self,
        msg: SinkableMessageImpl,
    ) -> Result<DispatchDataEventStatusEnum, SinkException> {
        match &msg {
            SinkableMessageImpl::LocalMessage(_) => self
                .sender
                .send(msg)
                .await
                .map(|_| DispatchDataEventStatusEnum::Done)
                .map_err(|err| err.into()),
        }
    }

    fn close_sink(&mut self) {
        futures_executor::block_on(self.sender.closed());
        drop(self.sink_id)
    }
}

#[derive(Clone)]
pub struct RemoteSink {
    pub(crate) sink_id: SinkId,
    pub(crate) host_addr: HostAddr,
}

#[async_trait]
impl Sink for RemoteSink {
    fn sink_id(&self) -> SinkId {
        self.sink_id
    }

    async fn sink(
        &self,
        msg: SinkableMessageImpl,
    ) -> Result<DispatchDataEventStatusEnum, SinkException> {
        let ref mut result = TaskWorkerApiClient::connect(format!(
            "{}:{}",
            &self.host_addr.host, self.host_addr.port
        ))
        .await;

        match result.as_mut().map_err(|err| err.into()) {
            Ok(cli) => match msg {
                SinkableMessageImpl::LocalMessage(event) => match event {
                    LocalEvent::Terminate { job_id, .. } => {
                        let req = StopDataflowRequest {
                            job_id: Some(job_id),
                        };
                        cli.stop_dataflow(tonic::Request::new(req))
                            .await
                            .map(|_| DispatchDataEventStatusEnum::Dispatching)
                            .map_err(|err| SinkException {
                                kind: RemoteSinkFailed,
                                msg: format!("{}", err),
                            })
                    }
                    LocalEvent::KeyedDataStreamEvent(event) => {
                        let req = DispatchDataEventsRequest {
                            events: vec![event],
                        };
                        cli.dispatch_data_events(tonic::Request::new(req))
                            .await
                            .map(|resp| {
                                for key in resp.get_ref().status_set.keys() {
                                    match resp.get_ref().get_status_set(&key).unwrap_or_default() {
                                        DispatchDataEventStatusEnum::Dispatching => {
                                            return DispatchDataEventStatusEnum::Dispatching
                                        }
                                        DispatchDataEventStatusEnum::Done => continue,
                                        DispatchDataEventStatusEnum::Failure => {
                                            return DispatchDataEventStatusEnum::Failure
                                        }
                                    }
                                }

                                DispatchDataEventStatusEnum::Done
                            })
                            .map_err(|err| SinkException {
                                kind: RemoteSinkFailed,
                                msg: format!("{}", err),
                            })
                    }
                },
            },
            Err(err) => Err(err),
        }
    }

    fn close_sink(&mut self) {
        drop(self.sink_id);
        self.host_addr.clear();
    }
}

#[derive(Clone)]
pub struct LocalSource {
    pub(crate) recv: Rc<EventReceiver<SinkableMessageImpl>>,
    pub(crate) source_id: SourceId,
    tx: EventSender<SinkableMessageImpl>,
}

impl Source for LocalSource {
    fn fetch_msg(&mut self) -> Option<SinkableMessageImpl> {
        Rc::get_mut(&mut self.recv).and_then(|recv| futures_executor::block_on(recv.recv()))
    }

    fn source_id(&self) -> SourceId {
        self.source_id
    }

    fn close_source(&mut self) {
        Rc::get_mut(&mut self.recv)
            .iter_mut()
            .for_each(|recv| recv.close());
        futures_executor::block_on(self.tx.closed());
        drop(self.source_id)
    }
}

impl LocalSource {
    pub fn create_msg_sender(&self) -> EventSender<SinkableMessageImpl> {
        self.tx.clone()
    }
}

#[derive(Clone)]
pub enum SourceImpl {
    Local(LocalSource),
    Kafka(
        Kafka,
        EventSender<SinkableMessageImpl>,
        Rc<EventReceiver<SinkableMessageImpl>>,
    ),
    Empty(
        SourceId,
        EventSender<SinkableMessageImpl>,
        Rc<EventReceiver<SinkableMessageImpl>>,
    ),
}

impl SourceImpl {
    fn create_msg_sender(&self) -> EventSender<SinkableMessageImpl> {
        match self {
            SourceImpl::Local(source) => source.create_msg_sender(),
            SourceImpl::Kafka(.., terminator_tx, _) => terminator_tx.clone(),
            SourceImpl::Empty(.., terminator_tx, _) => terminator_tx.clone(),
        }
    }

    fn fetch_msg(&mut self) -> Option<SinkableMessageImpl> {
        match self {
            SourceImpl::Local(source) => source.fetch_msg(),
            SourceImpl::Kafka(source, _, terminator_rx) => Rc::get_mut(terminator_rx)
                // should not block thread
                .and_then(|rx| match rx.try_recv() {
                    Ok(message) => Some(message),
                    Err(err) => match err {
                        // if channel has been close, it will terminate all actors
                        tokio::sync::mpsc::error::TryRecvError::Disconnected => {
                            Some(SinkableMessageImpl::LocalMessage(LocalEvent::Terminate {
                                job_id: source.job_id.clone(),
                                to: source.source_id(),
                            }))
                        }
                        _ => None,
                    },
                })
                // if there's no terminate signal, go on
                .or_else(|| source.fetch_msg()),
            SourceImpl::Empty(.., terminator_rx) => match Rc::get_mut(terminator_rx) {
                // block until receive terminate signal
                Some(rx) => futures_executor::block_on(rx.recv()),
                None => None,
            },
        }
    }

    fn close(&mut self) {
        match self {
            SourceImpl::Local(source) => source.close_source(),
            SourceImpl::Kafka(kafka, tx, rx) => {
                kafka.close_source();
                Rc::get_mut(rx).iter_mut().for_each(|recv| recv.close());
                futures_executor::block_on(tx.closed());
            }
            SourceImpl::Empty(id, tx, rx) => {
                drop(id);
                Rc::get_mut(rx).iter_mut().for_each(|recv| recv.close());
                futures_executor::block_on(tx.closed());
            }
        }
    }
}

#[derive(Clone)]
pub enum SinkImpl {
    Local(LocalSink),
    Remote(RemoteSink),
    Kafka(Kafka),
    Mysql(Mysql),
    Redis(Redis),
    Empty(SinkId),
}

#[async_trait]
impl Sink for SinkImpl {
    fn sink_id(&self) -> SinkId {
        match self {
            SinkImpl::Local(sink) => sink.sink_id(),
            SinkImpl::Remote(sink) => sink.sink_id(),
            SinkImpl::Kafka(kafka) => kafka.sink_id(),
            SinkImpl::Mysql(mysql) => mysql.sink_id(),
            SinkImpl::Empty(sink_id) => *sink_id,
            SinkImpl::Redis(redis) => redis.sink_id(),
        }
    }

    async fn sink(
        &self,
        msg: SinkableMessageImpl,
    ) -> Result<DispatchDataEventStatusEnum, SinkException> {
        match self {
            SinkImpl::Local(sink) => sink.sink(msg).await,
            SinkImpl::Remote(sink) => sink.sink(msg).await,
            SinkImpl::Kafka(sink) => sink.sink(msg).await,
            SinkImpl::Mysql(sink) => sink.sink(msg).await,
            SinkImpl::Empty(_) => Ok(DispatchDataEventStatusEnum::Done),
            SinkImpl::Redis(redis) => redis.sink(msg).await,
        }
    }

    fn close_sink(&mut self) {
        match self {
            SinkImpl::Local(sink) => sink.close_sink(),
            SinkImpl::Remote(sink) => sink.close_sink(),
            SinkImpl::Kafka(sink) => sink.close_sink(),
            SinkImpl::Mysql(sink) => sink.close_sink(),
            SinkImpl::Redis(sink) => sink.close_sink(),
            SinkImpl::Empty(id) => drop(id),
        }
    }
}

#[derive(Clone)]
pub struct Kafka {
    connector_id: SourceId,
    conf: KafkaDesc,
    job_id: ResourceId,
    consumer: Option<Arc<KafkaConsumer>>,
    producer: Option<KafkaProducer>,
}

impl Kafka {
    pub fn with_source_config(
        job_id: &ResourceId,
        executor_id: ExecutorId,
        config: &KafkaDesc,
    ) -> Kafka {
        let mut self_ = Kafka {
            connector_id: executor_id,
            conf: config.clone(),
            job_id: job_id.clone(),
            consumer: None,
            producer: None,
        };
        match run_consumer(
            config
                .brokers
                .iter()
                .map(|v| v.clone())
                .collect::<Vec<String>>()
                .join(",")
                .as_str(),
            &config.get_kafka_group(),
            &config.topic,
        ) {
            Ok(consumer) => self_.consumer = Some(Arc::new(consumer)),
            Err(err) => tracing::error!("kafka source connect failed: {}", err),
        };

        self_
    }

    pub fn with_sink_config(
        job_id: &ResourceId,
        executor_id: ExecutorId,
        config: &KafkaDesc,
    ) -> Kafka {
        let mut self_ = Kafka {
            connector_id: executor_id,
            conf: config.clone(),
            job_id: job_id.clone(),
            consumer: None,
            producer: None,
        };
        match run_producer(
            config
                .brokers
                .iter()
                .map(|v| v.clone())
                .collect::<Vec<String>>()
                .join(",")
                .as_str(),
            &config.topic,
            &config.get_kafka_group(),
            config.get_kafka_partition() as i32,
        ) {
            Ok(producer) => self_.producer = Some(producer),
            Err(err) => tracing::error!("kafka producer create failed: {}", err),
        }

        self_
    }

    fn process(&self, message: KafkaMessage) -> SinkableMessageImpl {
        let data_type = self.conf.data_type();
        let payload = message.payload.as_slice();
        let key = TypedValue::from_vec(&message.key);
        let val = TypedValue::from_slice_with_type(payload, data_type);

        let result =
            SinkableMessageImpl::LocalMessage(LocalEvent::KeyedDataStreamEvent(KeyedDataEvent {
                job_id: Some(self.job_id.clone()),
                key: Some(Entry {
                    data_type: key.get_type() as i32,
                    value: key.get_data(),
                }),
                to_operator_id: 0,
                data: vec![Entry {
                    data_type: self.conf.data_type() as i32,
                    value: val.get_data(),
                }],
<<<<<<< HEAD
                event_time: Some(Timestamp {
                    seconds: datetime.naive_utc().timestamp(),
                    nanos: datetime.naive_utc().timestamp_subsec_nanos() as i32,
                }),
=======
                event_time: message
                    .timestamp
                    .map(|millis| Duration::from_millis(millis as u64))
                    .and_then(|duration| {
                        SystemTime::UNIX_EPOCH
                            .checked_add(duration)
                            .map(|time| chrono::DateTime::<chrono::Utc>::from(time))
                    })
                    .map(|time| Timestamp {
                        seconds: time.naive_utc().timestamp(),
                        nanos: time.naive_utc().timestamp_subsec_nanos() as i32,
                    }),
>>>>>>> a00a1a12
                process_time: None,
                from_operator_id: self.connector_id,
                window: None,
            }));

        result
    }
}

impl Source for Kafka {
    fn fetch_msg(&mut self) -> Option<SinkableMessageImpl> {
        match &self.consumer {
            Some(consumer) => {
                futures_executor::block_on(consumer.fetch(|message| self.process(message)))
            }
            None => None,
        }
    }

    fn source_id(&self) -> SourceId {
        self.connector_id
    }

    fn close_source(&mut self) {
        self.conf.clear();
        self.job_id.clear();
        drop(self.connector_id);
        self.consumer.iter().for_each(|consumer| {
            consumer.unsubscribe();
            drop(consumer)
        })
    }
}

<<<<<<< HEAD
#[async_trait]
=======
#[async_trait::async_trait]
>>>>>>> a00a1a12
impl Sink for Kafka {
    fn sink_id(&self) -> SinkId {
        self.connector_id
    }

    async fn sink(
        &self,
        msg: SinkableMessageImpl,
    ) -> Result<DispatchDataEventStatusEnum, SinkException> {
        match &self.producer {
            Some(producer) => {
                let result = msg.get_kafka_message();
                match result.map_err(|err| err.into()) {
                    Ok(messages) => {
                        for msg in messages {
                            let send_result = producer.send(&msg.key, &msg.payload);
                            if send_result.is_err() {
                                return send_result
                                    .map(|_| DispatchDataEventStatusEnum::Failure)
                                    .map_err(|err| err.into());
                            }
                        }

                        Ok(DispatchDataEventStatusEnum::Done)
                    }
                    Err(err) => Err(err),
                }
            }
            None => Ok(DispatchDataEventStatusEnum::Done),
        }
    }

    fn close_sink(&mut self) {
        drop(self.connector_id);
        self.conf.clear();
        self.job_id.clear();
        self.producer
            .iter_mut()
            .for_each(|producer| producer.close())
    }
}

#[derive(Clone)]
pub struct Mysql {
    connector_id: SinkId,
    statement: String,
    extractors: Vec<String>,
    conn: MysqlConn,
}
impl Mysql {
    pub fn with_config(connector_id: u32, conf: &MysqlDesc) -> Mysql {
        let mut statement = conf.get_mysql_statement();
        statement
            .extractors
            .sort_by(|v1, v2| v1.index.cmp(&v2.index));
        let extractors = statement
            .extractors
            .iter()
            .map(|e| e.extractor.clone())
            .collect();

        let statement = statement.statement;

        let connection_opts = conf
            .connection_opts
            .as_ref()
            .map(|opts| opts.clone())
            .unwrap_or_default();

        let conn = MysqlConn::from(connection_opts);

        Mysql {
            connector_id,
            statement,
            extractors,
            conn,
        }
    }

    fn get_arguments(&self, msg: SinkableMessageImpl) -> Vec<Vec<TypedValue>> {
        extract_arguments(self.extractors.as_slice(), msg, "mysql_extractor")
    }
}

#[async_trait]
impl Sink for Mysql {
    fn sink_id(&self) -> SinkId {
        self.connector_id
    }

    async fn sink(
        &self,
        msg: SinkableMessageImpl,
    ) -> Result<DispatchDataEventStatusEnum, SinkException> {
        let row_arguments = self.get_arguments(msg);
        let ref mut conn_result = self.conn.connect().await;
        match conn_result {
            Ok(conn) => {
                for arguments in row_arguments {
                    let result = self
                        .conn
                        .execute(&self.statement, arguments, conn)
                        .await
                        .map_err(|err| err.into());
                    if result.is_err() {
                        return result.map(|_| DispatchDataEventStatusEnum::Failure);
                    }
                }

                Ok(DispatchDataEventStatusEnum::Done)
            }
            Err(err) => Err(err.into()),
        }
    }

    fn close_sink(&mut self) {
        self.conn.close();
        self.extractors.clear();
        drop(self.connector_id);
        self.statement.clear();
    }
}

#[derive(Clone)]
pub struct Redis {
    connector_id: SinkId,
    key_extractor: String,
    value_extractor: String,
    client: RedisClient,
}

impl Redis {
    pub fn with_config(connector_id: SinkId, conf: &RedisDesc) -> Self {
        let client = RedisClient::new(&conf);
        let key_extractor = conf
            .key_extractor
            .as_ref()
            .map(|func| func.function.clone())
            .unwrap_or_default();
        let value_extractor = conf
            .value_extractor
            .as_ref()
            .map(|func| func.function.clone())
            .unwrap_or_default();
        Self {
            connector_id,
            key_extractor,
            value_extractor,
            client,
        }
    }
}

<<<<<<< HEAD
#[async_trait]
=======
#[async_trait::async_trait]
>>>>>>> a00a1a12
impl Sink for Redis {
    fn sink_id(&self) -> SinkId {
        self.connector_id
    }

    async fn sink(
        &self,
        msg: SinkableMessageImpl,
    ) -> Result<DispatchDataEventStatusEnum, SinkException> {
        let key_values = extract_arguments(
            &[self.key_extractor.clone(), self.value_extractor.clone()],
            msg.clone(),
            "redis_extractor",
        );
        let mut conn_result = self.client.connect();
        conn_result
            .as_mut()
            .map_err(|err| err.into())
            .and_then(|conn| {
                let kvs = Vec::from_iter(key_values.iter().map(|kv| (&kv[0], &kv[1])));
                self.client
                    .set_multiple(conn, kvs.as_slice())
                    .map(|_| DispatchDataEventStatusEnum::Done)
                    .map_err(|err| err.into())
            })
    }

    fn close_sink(&mut self) {
        drop(self.connector_id);
        self.key_extractor.clear();
        self.value_extractor.clear();
    }
}

fn extract_arguments(
    extractors: &[String],
    message: SinkableMessageImpl,
    fn_name: &str,
) -> Vec<Vec<TypedValue>> {
    let isolate = &mut v8::Isolate::new(Default::default());
    let scope = &mut v8::HandleScope::new(isolate);
    match message {
        SinkableMessageImpl::LocalMessage(event) => match event {
            LocalEvent::Terminate { .. } => vec![],
            LocalEvent::KeyedDataStreamEvent(e) => Vec::from_iter(e.data.iter().map(|entry| {
                let val = TypedValue::from_slice(&entry.value);
                extractors
                    .iter()
                    .map(|extractor| {
                        let mut rt_engine = RuntimeEngine::new(extractor.as_str(), fn_name, scope);
                        rt_engine.call_one_arg(&val).unwrap_or_default()
                    })
                    .collect::<Vec<TypedValue>>()
            })),
        },
    }
}

#[cfg(test)]
mod tests {
    use std::rc::Rc;

    use common::event::{LocalEvent, SinkableMessageImpl};
    use proto::common::{
        mysql_desc, operator_info::Details, redis_desc, sink, Entry, Func, KafkaDesc, MysqlDesc,
        RedisDesc, ResourceId,
    };

    use crate::actor::{Sink, SinkImpl, SourceImpl};

    struct SetupGuard {}

    impl Drop for SetupGuard {
        fn drop(&mut self) {}
    }

    fn setup_v8() -> SetupGuard {
        use crate::MOD_TEST_START;
        MOD_TEST_START.call_once(|| {
            v8::V8::set_flags_from_string(
                "--no_freeze_flags_after_init --expose_gc --harmony-import-assertions --harmony-shadow-realm --allow_natives_syntax --turbo_fast_api_calls",
              );
                  v8::V8::initialize_platform(v8::new_default_platform(0, false).make_shared());
                  v8::V8::initialize();
        });
        std::env::set_var("STATE_MANAGER", "MEM");

        SetupGuard {}
    }

    #[test]
    pub fn test_new_dataflow_context() {
        use proto::common::DataflowMeta;
        use proto::common::OperatorInfo;
        use proto::common::ResourceId;
        use proto::common::{Filter, MysqlDesc, Sink};
        use std::collections::BTreeMap;

        use crate::actor::DataflowContext;

        let mut metas = vec![];
        let mut meta = DataflowMeta::default();
        meta.center = 0;
        meta.neighbors = vec![1];

        metas.push(meta);
        let mut meta = DataflowMeta::default();
        meta.center = 1;
        meta.neighbors = vec![2];

        metas.push(meta);

        let mut nodes = BTreeMap::new();
        let mut node_1 = OperatorInfo::default();
        node_1.operator_id = 0;

        nodes.insert(0, node_1);

        let mut op_1 = OperatorInfo::default();
        op_1.operator_id = 1;
        op_1.details = Some(Details::Filter(Filter::default()));
        nodes.insert(1, op_1);

        let mysql = OperatorInfo {
            operator_id: 2,
            host_addr: None,
            upstreams: vec![1],
            details: Some(Details::Sink(Sink {
                desc: Some(sink::Desc::Mysql(MysqlDesc {
                    connection_opts: Some(mysql_desc::ConnectionOpts {
                        host: "localhost".to_string(),
                        username: "root".to_string(),
                        password: "123".to_string(),
                        database: "test".to_string(),
                    }),
                    statement: Some(mysql_desc::Statement {
                        statement: "select".to_string(),
                        extractors: vec![],
                    }),
                })),
            })),
        };
        nodes.insert(2, mysql);

        let ctx = DataflowContext::new(ResourceId::default(), metas, nodes);
        let executors = ctx.create_executors();
        assert_eq!(executors.len(), 3);
    }

    #[test]
    pub fn test_get_mysql_arguments() {
        use proto::common::MysqlDesc;

        use super::Mysql;
        use common::event::LocalEvent;
        use proto::common::KeyedDataEvent;

        use crate::actor::SinkableMessageImpl;
        use std::collections::BTreeMap;

        use common::types::TypedValue;

        let _setup_guard = setup_v8();

        let desc = MysqlDesc {
            connection_opts: Some(mysql_desc::ConnectionOpts {
                host: "localhost".to_string(),
                username: "root".to_string(),
                password: "123".to_string(),
                database: "test".to_string(),
            }),
            statement: Some(mysql_desc::Statement {
                statement: "INSERT INTO table VALUES (?, ?)".to_string(),
                extractors: vec![
                    mysql_desc::statement::Extractor {
                        index: 1,
                        extractor: "function mysql_extractor(a) {return a.v1}".to_string(),
                    },
                    mysql_desc::statement::Extractor {
                        index: 2,
                        extractor: "function mysql_extractor(a) {return a.v2}".to_string(),
                    },
                ],
            }),
        };

        let mysql = Mysql::with_config(1, &desc);
        let mut event = KeyedDataEvent::default();
        let mut entry_1 = BTreeMap::new();
        [
            ("v1", TypedValue::Number(1.0)),
            ("v2", TypedValue::String("value".to_string())),
        ]
        .iter()
        .for_each(|pair| {
            entry_1.insert(pair.0.to_string(), pair.1.clone());
        });
        event.data = Vec::from_iter([TypedValue::Object(entry_1)].iter().map(|value| Entry {
            data_type: value.get_type() as i32,
            value: value.get_data(),
        }));
        let message = SinkableMessageImpl::LocalMessage(LocalEvent::KeyedDataStreamEvent(event));
        let arguments = mysql.get_arguments(message);
        assert_eq!(
            arguments,
            vec![vec![
                TypedValue::Number(1.0),
                TypedValue::String("value".to_string())
            ]]
        )
    }

    #[tokio::test]
    async fn test_kafka_source_sink_close() {
        let job_id = ResourceId {
            resource_id: "resource_id".to_string(),
            namespace_id: "ns_id".to_string(),
        };
        let desc = KafkaDesc {
            brokers: vec!["localhost:9092".to_string()],
            topic: "topic".to_string(),
            opts: None,
            data_type: 6,
        };
        let (tx, rx) = tokio::sync::mpsc::channel(1);
        let mut kafka_source = SourceImpl::Kafka(
            super::Kafka::with_source_config(&job_id, 0, &desc),
            tx.clone(),
            Rc::new(rx),
        );

        let mut kafka_sink = SinkImpl::Kafka(super::Kafka::with_sink_config(&job_id, 0, &desc));

        kafka_source.close();

        match &mut kafka_source {
            SourceImpl::Kafka(kafka, tx, rx) => {
                assert_eq!(&kafka.job_id, &ResourceId::default());
                assert_eq!(
                    &kafka.conf,
                    &KafkaDesc {
                        brokers: vec![],
                        topic: Default::default(),
                        opts: None,
                        data_type: 0,
                    }
                );
                assert!(tx.is_closed());
                assert!(Rc::get_mut(rx)
                    .map(|recv| (*recv).try_recv().is_err())
                    .unwrap_or_default())
            }
            _ => {}
        }

        kafka_sink.close_sink();

        match &kafka_sink {
            SinkImpl::Kafka(kafka) => {
                assert_eq!(&kafka.job_id, &ResourceId::default());
                assert_eq!(
                    &kafka.conf,
                    &KafkaDesc {
                        brokers: vec![],
                        topic: Default::default(),
                        opts: None,
                        data_type: 0,
                    }
                );
            }
            _ => {}
        }
    }

    #[test]
    fn test_redis_source_sink_close() {
        let desc = RedisDesc {
            connection_opts: Some(redis_desc::ConnectionOpts {
                host: "localhost".to_string(),
                username: Default::default(),
                password: Default::default(),
                database: 0,
                tls: false,
            }),
            key_extractor: Some(Func {
                function: "key_extractor".to_string(),
            }),
            value_extractor: Some(Func {
                function: "value_extractor".to_string(),
            }),
        };
        let mut redis_sink = SinkImpl::Redis(super::Redis::with_config(0, &desc));

        redis_sink.close_sink();
        match redis_sink {
            SinkImpl::Redis(redis) => {
                assert_eq!(&redis.key_extractor, "");
                assert_eq!(&redis.value_extractor, "");
            }
            _ => {}
        }
    }

    #[test]
    fn test_mysql_sink_close() {
        let ref conf = MysqlDesc {
            connection_opts: Some(mysql_desc::ConnectionOpts {
                host: "localhost".to_string(),
                username: "root".to_string(),
                password: "123".to_string(),
                database: "test".to_string(),
            }),
            statement: Some(mysql_desc::Statement {
                statement: "statement".to_string(),
                extractors: vec![mysql_desc::statement::Extractor {
                    index: 0,
                    extractor: "extrator".to_string(),
                }],
            }),
        };
        let mut mysql_sink = SinkImpl::Mysql(super::Mysql::with_config(0, conf));
        mysql_sink.close_sink();
        match mysql_sink {
            SinkImpl::Mysql(mysql) => {
                assert!(mysql.extractors.is_empty());
                assert!(mysql.statement.is_empty());
            }
            _ => {}
        }
    }

    #[tokio::test]
    async fn test_local_source_sink_close() {
        {
            let (tx, rx) = tokio::sync::mpsc::channel(1);
            let mut source = SourceImpl::Local(super::LocalSource {
                recv: Rc::new(rx),
                source_id: 0,
                tx: tx.clone(),
            });

            source.close();

            assert!(source.fetch_msg().is_none());
            assert!(tx.is_closed());
        }

        {
            let (tx, mut rx) = tokio::sync::mpsc::channel(10);
            let mut sink = SinkImpl::Local(super::LocalSink {
                sender: tx,
                sink_id: 0,
            });
            rx.close();

            sink.close_sink();
            let result = sink
                .sink(SinkableMessageImpl::LocalMessage(LocalEvent::Terminate {
                    job_id: ResourceId::default(),
                    to: 0,
                }))
                .await;
            assert!(result.is_err());
        }
    }
}<|MERGE_RESOLUTION|>--- conflicted
+++ resolved
@@ -22,11 +22,7 @@
 use proto::worker::task_worker_api_client::TaskWorkerApiClient;
 use proto::worker::{DispatchDataEventStatusEnum, DispatchDataEventsRequest, StopDataflowRequest};
 
-<<<<<<< HEAD
-use std::collections::BTreeMap;
-=======
 use std::collections::{BTreeMap, VecDeque};
->>>>>>> a00a1a12
 use std::rc::Rc;
 
 use rayon::prelude::*;
@@ -242,8 +238,6 @@
                             return;
                         }
                     },
-<<<<<<< HEAD
-=======
                 }
             }
         }
@@ -329,10 +323,9 @@
                         },
                     }
                    },
->>>>>>> a00a1a12
                 }
             }
-        }
+        })
     }
 
     fn as_sinkable(&self) -> SinkImpl {
@@ -343,16 +336,12 @@
     }
 
     fn close(&mut self) {
-<<<<<<< HEAD
         self.job_id.clear();
         self.operator.clear();
         drop(self.executor_id);
         self.sinks.iter_mut().for_each(|sink| sink.close_sink());
         self.sinks.clear();
         self.source.close()
-=======
-        todo!()
->>>>>>> a00a1a12
     }
 }
 
@@ -361,22 +350,14 @@
     Window(WindowExecutor),
 }
 
-<<<<<<< HEAD
-unsafe impl Send for ExecutorImpl {}
-unsafe impl Sync for ExecutorImpl {}
-=======
 unsafe impl Sync for ExecutorImpl {}
 unsafe impl Send for ExecutorImpl {}
->>>>>>> a00a1a12
 
 impl ExecutorImpl {
     pub fn run(self) {
         match self {
             ExecutorImpl::Local(mut exec) => exec.run(),
-<<<<<<< HEAD
-=======
             ExecutorImpl::Window(mut exec) => exec.run(),
->>>>>>> a00a1a12
         }
     }
 
@@ -919,12 +900,7 @@
                     data_type: self.conf.data_type() as i32,
                     value: val.get_data(),
                 }],
-<<<<<<< HEAD
-                event_time: Some(Timestamp {
-                    seconds: datetime.naive_utc().timestamp(),
-                    nanos: datetime.naive_utc().timestamp_subsec_nanos() as i32,
-                }),
-=======
+
                 event_time: message
                     .timestamp
                     .map(|millis| Duration::from_millis(millis as u64))
@@ -937,7 +913,6 @@
                         seconds: time.naive_utc().timestamp(),
                         nanos: time.naive_utc().timestamp_subsec_nanos() as i32,
                     }),
->>>>>>> a00a1a12
                 process_time: None,
                 from_operator_id: self.connector_id,
                 window: None,
@@ -972,11 +947,7 @@
     }
 }
 
-<<<<<<< HEAD
-#[async_trait]
-=======
 #[async_trait::async_trait]
->>>>>>> a00a1a12
 impl Sink for Kafka {
     fn sink_id(&self) -> SinkId {
         self.connector_id
@@ -1130,11 +1101,7 @@
     }
 }
 
-<<<<<<< HEAD
-#[async_trait]
-=======
 #[async_trait::async_trait]
->>>>>>> a00a1a12
 impl Sink for Redis {
     fn sink_id(&self) -> SinkId {
         self.connector_id
